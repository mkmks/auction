--- conflicted
+++ resolved
@@ -94,11 +94,7 @@
     The equivalence between sorting algorithms and priority queues is
     well-known. By going from sorting a list of [[Bid]]s to inserting them into
     a priority queue we can cut the time complexity down from `O(n*log(n))` to
-<<<<<<< HEAD
-    `O(n)`, thanks to insertion in `O(1)` amortized time that priority queues
-=======
     `O(n)`, thanks to insertion in `O(1)` amortised time that priority queues
->>>>>>> dfb236dd
     implemented, say, with a Fibonacci heap, have.
 
     @param reservePrice The minimum price for which the auction item can be sold.
